--- conflicted
+++ resolved
@@ -45,13 +45,9 @@
   PARSING_DONE, /* A mail was parsed. Data should be a pointer
                       to the mail object. */
   RECIPIENT_ADDED, /* A recipient was added. Data should be ptr
-                          to mail */
-<<<<<<< HEAD
-  CLOSE = 4, /* Close the message in the next event loop. */
-  CRYPTO_DONE = 5, /* Sign / Encrypt done. */
-=======
-  CLOSE, /* Send the message in the next event loop. */
->>>>>>> 15361619
+                      to mail */
+  CLOSE, /* Close the message in the next event loop. */
+  CRYPTO_DONE, /* Sign / Encrypt done. */
 } gpgol_wmsg_type;
 
 typedef struct
