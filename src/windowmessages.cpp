/* @file windowmessages.h
 * @brief Helper class to work with the windowmessage handler thread.
 *
 * Copyright (C) 2015, 2016 by Bundesamt für Sicherheit in der Informationstechnik
 * Software engineering by Intevation GmbH
 *
 * This file is part of GpgOL.
 *
 * GpgOL is free software; you can redistribute it and/or
 * modify it under the terms of the GNU Lesser General Public
 * License as published by the Free Software Foundation; either
 * version 2.1 of the License, or (at your option) any later version.
 *
 * GpgOL is distributed in the hope that it will be useful,
 * but WITHOUT ANY WARRANTY; without even the implied warranty of
 * MERCHANTABILITY or FITNESS FOR A PARTICULAR PURPOSE. See the
 * GNU Lesser General Public License for more details.
 *
 * You should have received a copy of the GNU Lesser General Public License
 * along with this program; if not, see <http://www.gnu.org/licenses/>.
 */
#include "windowmessages.h"

#include "common.h"
#include "oomhelp.h"
#include "mail.h"
#include "gpgoladdin.h"
#include "wks-helper.h"
#include "addressbook.h"

#include <stdio.h>

#define RESPONDER_CLASS_NAME "GpgOLResponder"

/* Singleton window */
static HWND g_responder_window = NULL;
static int invalidation_blocked = 0;

LONG_PTR WINAPI
gpgol_window_proc (HWND hWnd, UINT message, WPARAM wParam, LPARAM lParam)
{
//  log_debug ("WMG: %x", (unsigned int) message);
  if (message == WM_USER + 42)
    {
      wm_ctx_t *ctx = (wm_ctx_t *) lParam;
      log_debug ("%s:%s: Recieved user msg: %i",
                 SRCNAME, __func__, ctx->wmsg_type);
      switch (ctx->wmsg_type)
        {
          case (PARSING_DONE):
            {
              auto mail = (Mail*) ctx->data;
              if (!Mail::isValidPtr (mail))
                {
                  log_debug ("%s:%s: Parsing done for mail which is gone.",
                             SRCNAME, __func__);
                  break;
                }
              mail->parsing_done();
              break;
            }
          case (RECIPIENT_ADDED):
            {
              auto mail = (Mail*) ctx->data;
              if (!Mail::isValidPtr (mail))
                {
                  log_debug ("%s:%s: Recipient add for mail which is gone.",
                             SRCNAME, __func__);
                  break;
                }
              mail->locateKeys_o ();
              break;
            }
          case (REVERT_MAIL):
            {
              auto mail = (Mail*) ctx->data;
              if (!Mail::isValidPtr (mail))
                {
                  log_debug ("%s:%s: Revert mail for mail which is gone.",
                             SRCNAME, __func__);
                  break;
                }

              mail->setNeedsSave (true);
              /* Some magic here. Accessing any existing inline body cements
                 it. Otherwise updating the body through the revert also changes
                 the body of a inline mail. */
              char *inlineBody = get_inline_body ();
              xfree (inlineBody);

              // Does the revert.
              log_debug ("%s:%s: Revert mail. Invoking save.",
                         SRCNAME, __func__);
              invoke_oom_method (mail->item (), "Save", NULL);
              log_debug ("%s:%s: Revert mail. Save done. Updating body..",
                         SRCNAME, __func__);
              mail->updateBody_o ();
              log_debug ("%s:%s: Revert mail done.",
                         SRCNAME, __func__);
              break;
            }
          case (INVALIDATE_UI):
            {
              if (!invalidation_blocked)
                {
                  log_debug ("%s:%s: Invalidating UI",
                             SRCNAME, __func__);
                  gpgoladdin_invalidate_ui();
                  log_debug ("%s:%s: Invalidation done",
                             SRCNAME, __func__);
                }
              else
                {
                  log_debug ("%s:%s: Received invalidation msg while blocked."
                             " Ignoring it",
                             SRCNAME, __func__);
                }
              break;
            }
          case (INVALIDATE_LAST_MAIL):
            {
              log_debug ("%s:%s: clearing last mail",
                         SRCNAME, __func__);
              Mail::clearLastMail ();
              break;
            }
          case (CLOSE):
            {
              auto mail = (Mail*) ctx->data;
              if (!Mail::isValidPtr (mail))
                {
                  log_debug ("%s:%s: Close for mail which is gone.",
                             SRCNAME, __func__);
                  break;
                }
              mail->refCurrentItem();
              Mail::closeInspector_o (mail);
              TRACEPOINT;
              Mail::close (mail);
              log_debug ("%s:%s: Close finished.",
                         SRCNAME, __func__);
              mail->releaseCurrentItem();
              break;
            }
          case (CRYPTO_DONE):
            {
              auto mail = (Mail*) ctx->data;
              if (!Mail::isValidPtr (mail))
                {
                  log_debug ("%s:%s: Crypto done for mail which is gone.",
                             SRCNAME, __func__);
                  break;
                }
              // modify the mail.
              if (mail->cryptState () == Mail::NeedsUpdateInOOM)
                {
                  // Save the Mail
                  log_debug ("%s:%s: Crypto done for %p updating oom.",
                             SRCNAME, __func__, mail);
                  mail->updateCryptOOM_o ();
                }
              if (mail->cryptState () == Mail::NeedsSecondAfterWrite)
                {
                  invoke_oom_method (mail->item (), "Save", NULL);
                  log_debug ("%s:%s: Second save done for %p Invoking second send.",
                             SRCNAME, __func__, mail);
                }
              // Finaly this should pass.
              if (invoke_oom_method (mail->item (), "Send", NULL))
                {
                  log_error ("%s:%s: Send failed for %p. "
                             "Trying SubmitMessage instead.",
                             SRCNAME, __func__, mail);
                  auto mail_message = get_oom_base_message (mail->item());
<<<<<<< HEAD
                  // It's important we use the _base_ message here.
                  mapi_save_changes (mail_message,
                                     KEEP_OPEN_READWRITE | FORCE_SAVE);
=======
                  if (!mail_message)
                    {
                      gpgol_bug (mail->getWindow (),
                                 ERR_GET_BASE_MSG_FAILED);
                      break;
                    }
                  // It's important we use the _base_ message here.
                  mapi_save_changes (mail_message, FORCE_SAVE);
>>>>>>> 2da40322
                  HRESULT hr = mail_message->SubmitMessage(0);
                  gpgol_release (mail_message);

                  if (hr == S_OK)
                    {
                      do_in_ui_thread_async (CLOSE, (LPVOID) mail);
                    }
                  else
                    {
                      log_error ("%s:%s: SubmitMessage Failed hr=0x%lx.",
                                 SRCNAME, __func__, hr);
                      gpgol_bug (mail->getWindow (),
                                 ERR_SEND_FALLBACK_FAILED);
                    }
                }
<<<<<<< HEAD
              log_debug ("%s:%s:  Send for %p completed.",
                         SRCNAME, __func__, mail);
              mail->releaseCurrentItem ();
=======
              else
                {
                  mail->releaseCurrentItem ();
                }
              log_debug ("%s:%s:  Send for %p completed.",
                         SRCNAME, __func__, mail);
>>>>>>> 2da40322
              break;
            }
          case (BRING_TO_FRONT):
            {
              HWND wnd = get_active_hwnd ();
              if (wnd)
                {
                  log_debug ("%s:%s: Bringing window %p to front.",
                             SRCNAME, __func__, wnd);
                  bring_to_front (wnd);
                }
              else
                {
                  log_debug ("%s:%s: No active window found for bring to front.",
                             SRCNAME, __func__);
                }
              break;
            }
          case (WKS_NOTIFY):
            {
              WKSHelper::instance ()->notify ((const char *) ctx->data);
              xfree (ctx->data);
              break;
            }
          case (CLEAR_REPLY_FORWARD):
            {
              auto mail = (Mail*) ctx->data;
              if (!Mail::isValidPtr (mail))
                {
                  log_debug ("%s:%s: Clear reply forward for mail which is gone.",
                             SRCNAME, __func__);
                  break;
                }
              mail->wipe_o (true);
              mail->removeAllAttachments_o ();
              break;
            }
          case (DO_AUTO_SECURE):
            {
              auto mail = (Mail*) ctx->data;
              if (!Mail::isValidPtr (mail))
                {
                  log_debug ("%s:%s: DO_AUTO_SECURE for mail which is gone.",
                             SRCNAME, __func__);
                  break;
                }
              mail->setDoAutosecure_m (true);
              break;
            }
          case (DONT_AUTO_SECURE):
            {
              auto mail = (Mail*) ctx->data;
              if (!Mail::isValidPtr (mail))
                {
                  log_debug ("%s:%s: DO_AUTO_SECURE for mail which is gone.",
                             SRCNAME, __func__);
                  break;
                }
              mail->setDoAutosecure_m (false);
              break;
            }
          case (CONFIG_KEY_DONE):
            {
              log_debug ("%s:%s: Key configuration done.",
                         SRCNAME, __func__);

              Addressbook::update_key_o (ctx->data);
              break;
            }
          default:
            log_debug ("%s:%s: Unknown msg %x",
                       SRCNAME, __func__, ctx->wmsg_type);
        }
        return 0;
    }
  return DefWindowProc(hWnd, message, wParam, lParam);
}

HWND
create_responder_window ()
{
  size_t cls_name_len = strlen(RESPONDER_CLASS_NAME) + 1;
  char cls_name[cls_name_len];
  if (g_responder_window)
    {
      return g_responder_window;
    }
  /* Create Window wants a mutable string as the first parameter */
  snprintf (cls_name, cls_name_len, "%s", RESPONDER_CLASS_NAME);

  WNDCLASS windowClass;
  windowClass.style = CS_GLOBALCLASS | CS_DBLCLKS;
  windowClass.lpfnWndProc = gpgol_window_proc;
  windowClass.cbClsExtra = 0;
  windowClass.cbWndExtra = 0;
  windowClass.hInstance = (HINSTANCE) GetModuleHandle(NULL);
  windowClass.hIcon = 0;
  windowClass.hCursor = 0;
  windowClass.hbrBackground = 0;
  windowClass.lpszMenuName  = 0;
  windowClass.lpszClassName = cls_name;
  RegisterClass(&windowClass);
  g_responder_window = CreateWindow (cls_name, RESPONDER_CLASS_NAME, 0, 0, 0,
                                     0, 0, 0, (HMENU) 0,
                                     (HINSTANCE) GetModuleHandle(NULL), 0);
  return g_responder_window;
}

static int
send_msg_to_ui_thread (wm_ctx_t *ctx)
{
  size_t cls_name_len = strlen(RESPONDER_CLASS_NAME) + 1;
  char cls_name[cls_name_len];
  snprintf (cls_name, cls_name_len, "%s", RESPONDER_CLASS_NAME);

  HWND responder = FindWindow (cls_name, RESPONDER_CLASS_NAME);
  if (!responder)
  {
    log_error ("%s:%s: Failed to find responder window.",
               SRCNAME, __func__);
    return -1;
  }
  SendMessage (responder, WM_USER + 42, 0, (LPARAM) ctx);
  return 0;
}

int
do_in_ui_thread (gpgol_wmsg_type type, void *data)
{
  wm_ctx_t ctx = {NULL, UNKNOWN, 0, 0};
  ctx.wmsg_type = type;
  ctx.data = data;

  log_debug ("%s:%s: Sending message of type %i",
             SRCNAME, __func__, type);

  if (send_msg_to_ui_thread (&ctx))
    {
      return -1;
    }
  return ctx.err;
}

static DWORD WINAPI
do_async (LPVOID arg)
{
  wm_ctx_t *ctx = (wm_ctx_t*) arg;
  log_debug ("%s:%s: Do async with type %i after %i ms",
             SRCNAME, __func__, ctx ? ctx->wmsg_type : -1,
             ctx->delay);
  if (ctx->delay)
    {
      Sleep (ctx->delay);
    }
  send_msg_to_ui_thread (ctx);
  xfree (ctx);
  return 0;
}

void
do_in_ui_thread_async (gpgol_wmsg_type type, void *data, int delay)
{
  wm_ctx_t *ctx = (wm_ctx_t *) xcalloc (1, sizeof (wm_ctx_t));
  ctx->wmsg_type = type;
  ctx->data = data;
  ctx->delay = delay;

  CloseHandle (CreateThread (NULL, 0, do_async, (LPVOID) ctx, 0, NULL));
}

LRESULT CALLBACK
gpgol_hook(int code, WPARAM wParam, LPARAM lParam)
{
/* Once we are in the close events we don't have enough
   control to revert all our changes so we have to do it
   with this nice little hack by catching the WM_CLOSE message
   before it reaches outlook. */
  LPCWPSTRUCT cwp = (LPCWPSTRUCT) lParam;

  /* What we do here is that we catch all WM_CLOSE messages that
     get to Outlook. Then we check if the last open Explorer
     is the target of the close. In set case we start our shutdown
     routine before we pass the WM_CLOSE to outlook */
  switch (cwp->message)
    {
      case WM_CLOSE:
      {
        HWND lastChild = NULL;
        log_debug ("%s:%s: Got WM_CLOSE",
                   SRCNAME, __func__);
        if (!GpgolAddin::get_instance() || !GpgolAddin::get_instance ()->get_application())
          {
            TRACEPOINT;
            break;
          }
        LPDISPATCH explorers = get_oom_object (GpgolAddin::get_instance ()->get_application(),
                                               "Explorers");

        if (!explorers)
          {
            log_error ("%s:%s: No explorers object",
                       SRCNAME, __func__);
            break;
          }
        int count = get_oom_int (explorers, "Count");

        if (count != 1)
          {
            log_debug ("%s:%s: More then one explorer. Not shutting down.",
                       SRCNAME, __func__);
            gpgol_release (explorers);
            break;
          }

        LPDISPATCH explorer = get_oom_object (explorers, "Item(1)");
        gpgol_release (explorers);

        if (!explorer)
          {
            TRACEPOINT;
            break;
          }

        /* Casting to LPOLEWINDOW and calling GetWindow
           succeeded in Outlook 2016 but always returned
           the number 1. So we need this hack. */
        char *caption = get_oom_string (explorer, "Caption");
        gpgol_release (explorer);
        if (!caption)
          {
            log_debug ("%s:%s: No caption.",
                       SRCNAME, __func__);
            break;
          }
        /* rctrl_renwnd32 is the window class of outlook. */
        HWND hwnd = FindWindowExA(NULL, lastChild, "rctrl_renwnd32",
                                  caption);
        xfree (caption);
        lastChild = hwnd;
        if (hwnd == cwp->hwnd)
          {
            log_debug ("%s:%s: WM_CLOSE windowmessage for explorer. "
                       "Shutting down.",
                       SRCNAME, __func__);
            GpgolAddin::get_instance ()->shutdown();
            break;
          }
        break;
      }
     case WM_SYSCOMMAND:
        /*
         This comes to often and when we are closed from the icon
         we also get WM_CLOSE
       if (cwp->wParam == SC_CLOSE)
        {
          log_debug ("%s:%s: SC_CLOSE syscommand. Closing all mails.",
                     SRCNAME, __func__);
          GpgolAddin::get_instance ()->shutdown();
        } */
       break;
     default:
//       log_debug ("WM: %x", (unsigned int) cwp->message);
       break;
    }
  return CallNextHookEx (NULL, code, wParam, lParam);
}

/* Create the message hook for outlook's windowmessages
   we are especially interested in WM_QUIT to do cleanups
   and prevent the "Item has changed" question. */
HHOOK
create_message_hook()
{
  return SetWindowsHookEx (WH_CALLWNDPROC,
                           gpgol_hook,
                           NULL,
                           GetCurrentThreadId());
}

GPGRT_LOCK_DEFINE (invalidate_lock);

static bool invalidation_in_progress;

DWORD WINAPI
delayed_invalidate_ui (LPVOID minsleep)
{
  if (invalidation_in_progress)
    {
      log_debug ("%s:%s: Invalidation canceled as it is in progress.",
                 SRCNAME, __func__);
      return 0;
    }
  TRACEPOINT;
  invalidation_in_progress = true;
  gpgrt_lock_lock(&invalidate_lock);

  int sleep_ms = (intptr_t)minsleep;
  Sleep (sleep_ms);
  int i = 0;
  while (invalidation_blocked)
    {
      i++;
      if (i % 10 == 0)
        {
          log_debug ("%s:%s: Waiting for invalidation.",
                     SRCNAME, __func__);
        }

      Sleep (100);
      /* Do we need an abort statement here? */
    }
  do_in_ui_thread (INVALIDATE_UI, nullptr);
  TRACEPOINT;
  invalidation_in_progress = false;
  gpgrt_lock_unlock(&invalidate_lock);
  return 0;
}

DWORD WINAPI
close_mail (LPVOID mail)
{
  do_in_ui_thread (CLOSE, mail);
  return 0;
}

void
blockInv()
{
  invalidation_blocked++;
  log_oom_extra ("%s:%s: Invalidation block count %i",
                 SRCNAME, __func__, invalidation_blocked);
}

void
unblockInv()
{
  invalidation_blocked--;
  log_oom_extra ("%s:%s: Invalidation block count %i",
                 SRCNAME, __func__, invalidation_blocked);

  if (invalidation_blocked < 0)
    {
      log_error ("%s:%s: Invalidation block mismatch",
                 SRCNAME, __func__);
      invalidation_blocked = 0;
    }
}<|MERGE_RESOLUTION|>--- conflicted
+++ resolved
@@ -172,11 +172,6 @@
                              "Trying SubmitMessage instead.",
                              SRCNAME, __func__, mail);
                   auto mail_message = get_oom_base_message (mail->item());
-<<<<<<< HEAD
-                  // It's important we use the _base_ message here.
-                  mapi_save_changes (mail_message,
-                                     KEEP_OPEN_READWRITE | FORCE_SAVE);
-=======
                   if (!mail_message)
                     {
                       gpgol_bug (mail->getWindow (),
@@ -185,7 +180,6 @@
                     }
                   // It's important we use the _base_ message here.
                   mapi_save_changes (mail_message, FORCE_SAVE);
->>>>>>> 2da40322
                   HRESULT hr = mail_message->SubmitMessage(0);
                   gpgol_release (mail_message);
 
@@ -201,18 +195,12 @@
                                  ERR_SEND_FALLBACK_FAILED);
                     }
                 }
-<<<<<<< HEAD
+              else
+                {
+                  mail->releaseCurrentItem ();
+                }
               log_debug ("%s:%s:  Send for %p completed.",
                          SRCNAME, __func__, mail);
-              mail->releaseCurrentItem ();
-=======
-              else
-                {
-                  mail->releaseCurrentItem ();
-                }
-              log_debug ("%s:%s:  Send for %p completed.",
-                         SRCNAME, __func__, mail);
->>>>>>> 2da40322
               break;
             }
           case (BRING_TO_FRONT):
